#!/usr/bin/env python
#
# LEAST SQUARES NODES
# Implementation of differentiable weighted and unweighted least squares nodes. Can be used for rank pooling operations
# as well as many other tasks. See accompanying Jupyter Notebook tutorial at https://deepdeclarativenetworks.com.
#
# Stephen Gould <stephen.gould@anu.edu.au>
# Zhiwei Xu <zhiwei.xu@anu.edu.au>
#

import torch
import torch.nn as nn
<<<<<<< HEAD
import math, time
import torch.autograd.profiler as profiler
=======
import math
>>>>>>> 36706c80

#
# --- PyTorch Functions ---
#

class WeightedLeastSquaresFcn(torch.autograd.Function):
    """
    PyTorch autograd function for weighted least squares,

        y, y_0 = argmin_{u, u_0} 1/2 \sum_i w_i (x_i^T u + u_0 - t_i)^2 + beta/2 \|u\|^2,

    returning y and y_0. Features x, target t and weights w are all provided as input.

    Assumes the input data (features) is provided as a (B,C,T) tensor, which is interpreted
    as B sequences of C-dimensional features, each sequence of length T. Weights and target
    are provided as (B,1,T) or (1,1,T) tensors. In the case of the latter, the values are
    replicated across batches, which may be useful if learning them as shared parameters
    in the model. Outputs are (B,C) and (B,1) tensors for y and y_0, respectively. Weights
    can also be None, indicating uniform weighting.

    Works well for feature sizes (C) up to 1024 dimensions.
    """

    @staticmethod
    def forward(ctx, input, target, weights=None, beta=1.0e-3, cache_decomposition=False, enable_bias=False, inverse_mode='choleskey'):
        # allocate output tensors
        B, C, T = input.shape
        U_sz = C + 1 if (enable_bias) else C  # H = DDf/DYDY is in R^{(n+1)*(n+1)} if enable_bias;
                                              # otherwise, in R^{n*n}, where n=C.
        assert target.shape == (B, 1, T) or target.shape == (1, 1, T), "{} vs {}".format(input.shape, target.shape)
        assert weights is None or weights.shape == (B, 1, T) or weights.shape == (1, 1, T), "{} vs {}".format(input.shape, weights.shape)
        inverse_mode = inverse_mode.lower()
        U_sz = C + 1 if (enable_bias) else C  # H = DDf/DYDY is in R^{(n+1)*(n+1)} if enable_bias; otherwise, in R^{n*n}, where n=C.

        # replicate across batch if sharing weights or target
        with torch.no_grad():
            if target.shape[0] != B:
                target = target.repeat(B, 1, 1)
                ctx.collapse_target = True
            else:
                ctx.collapse_target = False
            if weights is not None and weights.shape[0] != B:
                weights = weights.repeat(B, 1, 1)
                ctx.collapse_weights = True
            else:
                ctx.collapse_weights = False

            # compute solution y and pack into output
            # Warning: if beta is zero or too small then the problem may not be strongly convex
            L, R = None, None
            if inverse_mode == 'qr':  # need to get A for A=QR
                weightedsqrt = torch.ones_like(target).view(B, -1) if (weights is None) else torch.sqrt(weights).view(B, -1)
                weightedsqrtX = input if (weights is None) else torch.einsum("bnm,bm->bnm", input, weightedsqrt)
                weightedsqrtT = target.view(B, -1) if (weights is None) else torch.einsum("bm,bm->bm", target.view(B, -1), weightedsqrt).view(B, -1)
                A = torch.empty((B, U_sz, C + T), device=input.device, dtype=input.dtype)
                b = torch.cat((weightedsqrtT, torch.zeros(B, C)), 1).view(B, C + T)

                # solve x = (R)^{-1} Q^T b
                if enable_bias:
                    A[:, :C, :T] = weightedsqrtX
                    A[:, -1, :T] = weightedsqrt
                    A[:, :C, T:] = math.sqrt(beta) * torch.eye(C, device=input.device, dtype=input.dtype)
                    A[:, -1, T:] = torch.zeros((B, C), device=input.device, dtype=input.dtype)
                else:
                    A[:, :C, :T] = weightedsqrtX
                    A[:, :C, T:] = math.sqrt(beta) * torch.eye(C, device=input.device, dtype=input.dtype)

                Q, R = torch.qr(A.permute(0, 2, 1), some=True)
                Qtb = torch.einsum("bij,bi->bj", Q, b).view(B, -1, 1)
                y, _ = torch.solve(Qtb, R)

                R = R if cache_decomposition else None
            else:  # need to get AtA
                weightedX = input if weights is None else torch.einsum("bnm,bm->bnm", input, weights.view(B, -1))
                weightedTSum = target.sum(2).view(B, 1) if weights is None else torch.einsum("bm,bm->b", target.view(B, -1), weights.view(B, -1)).view(B, 1)
                weightedXdotT = torch.einsum("bnm,bm->bn", weightedX, target.view(B, -1))

                # solve x = (A^TA)^{-1} A^T b
                if enable_bias:
                    AtA = torch.empty((B, U_sz, U_sz), device=input.device, dtype=input.dtype)
                    AtA[:, -1, -1] = T if weights is None else torch.sum(weights.view(B, -1), 1)
                    AtA[:, :C, :C] = torch.einsum("bik,bjk->bij", weightedX, input) + \
                                     (beta * torch.eye(C, device=input.device, dtype=input.dtype)).view(1, C, C)
                    AtA[:, :C, -1] = AtA[:, -1, :C] = torch.sum(weightedX, 2)
                    Atb = torch.cat((weightedXdotT, weightedTSum), 1).view(B, U_sz, 1)
                else:
                    AtA = torch.einsum("bik,bjk->bij", weightedX, input) + \
                          (beta * torch.eye(C, device=input.device, dtype=input.dtype)).view(1, C, C)
                    Atb = weightedXdotT.view(B, U_sz, 1)

                if cache_decomposition:
                    L = torch.cholesky(AtA)
                    y = torch.cholesky_solve(Atb, L)
                else:
                    y, _ = torch.solve(Atb, AtA)

            # assign to output
            output = y[:, :C, 0].squeeze(-1)
            bias = y[:, C, 0].view(B, 1) if enable_bias else torch.zeros((B, 1), device=input.device, dtype=input.dtype)

        # save state for backward pass
        ctx.save_for_backward(input, target, weights, output, bias, L, R)
        ctx.beta = beta
        ctx.enable_bias = enable_bias
        ctx.inverse_mode = inverse_mode

        # return rank pool vector and bias
        return output, bias

    @staticmethod
    def backward(ctx, grad_output, grad_bias):
        # check for None tensors
        if grad_output is None and grad_bias is None:
            return None, None

        # unpack cached tensors
        input, target, weights, output, bias, L, R = ctx.saved_tensors
        enable_bias = ctx.enable_bias
        inverse_mode = ctx.inverse_mode
        B, C, T = input.shape
        U_sz = C + 1 if enable_bias else C
        weightedX = input if weights is None else torch.einsum("bnm,bm->bnm", input, weights.view(B, -1))

        # solve for w = (R^TR)^{-1} v for QR; w = (A^TA)^{-1} v for others
        if enable_bias:
            v = torch.cat((grad_output, grad_bias), 1).view(B, U_sz, 1)
        else:
            v = grad_output.view(B, U_sz, 1)

        if inverse_mode == 'qr':
            if R is None:
                weightedsqrt = torch.ones_like(target).view(B, -1) if (weights is None) else torch.sqrt(weights).view(B, -1)
                weightedsqrtX = input if weights is None else torch.einsum("bnm,bm->bnm", input, weightedsqrt)
                A = torch.empty((B, U_sz, C + T), device=input.device, dtype=input.dtype)

                if enable_bias:
                    A[:, :C, :T] = weightedsqrtX
                    A[:, -1, :T] = weightedsqrt
                    A[:, :C, T:] = math.sqrt(ctx.beta) * torch.eye(C, device=input.device, dtype=input.dtype)
                    A[:, -1, T:] = torch.zeros((B, C), device=input.device, dtype=input.dtype)
                else:
                    A[:, :C, :T] = weightedsqrtX
                    A[:, :C, T:] = math.sqrt(ctx.beta) * torch.eye(C, device=input.device, dtype=input.dtype)

                _, R = torch.qr(A.permute(0, 2, 1), some=True)

            w, _ = torch.solve(v, torch.einsum("bij,bik->bjk", R, R))
        else:
            if L is None:
                if enable_bias:
                    AtA = torch.empty((B, U_sz, U_sz), device=input.device, dtype=input.dtype)
                    AtA[:, -1, -1] = T if weights is None else torch.sum(weights.view(B, -1), 1)
                    AtA[:, :C, :C] = torch.einsum("bik,bjk->bij", weightedX, input) + \
                        (ctx.beta * torch.eye(C, device=input.device, dtype=input.dtype)).view(1, C, C)
                    AtA[:, :C, -1] = AtA[:, -1, :C] = torch.sum(weightedX, 2)
                else:
                    AtA= torch.einsum("bik,bjk->bij", weightedX, input) + \
                         (ctx.beta * torch.eye(C, device=input.device, dtype=input.dtype)).view(1, C, C)

                w, _ = torch.solve(v, AtA)
            else:
                w = torch.cholesky_solve(v, L)

        # compute w^T B
        grad_weights = None
        if enable_bias:
            bias = bias.view(B, 1)
            w_bias = w[:, C].view(B, 1)
        else:
            bias, w_bias = 0, 0

        if weights is not None:
            grad_input = w[:, :C].view(B, C, 1) * torch.mul(weights,
                (target.view(B, T) - torch.einsum("bn,bnm->bm", output.view(B, C), input) - bias).view(B, 1, T)) - \
                torch.mul(weights, (torch.einsum("bn,bnm->bm", w[:, :C].view(B, C), input) + w_bias).view(B, 1, T)) * \
                output.view(B, C, 1)

            grad_target = (torch.einsum("bn,bnm->bm", w[:, :C].view(B, C), weightedX) +
                w_bias * weights.view(B, T)).view(B, 1, T)

            grad_weights = ((target.view(B, T) - torch.einsum("bn,bnm->bm", output.view(B, C), input) - bias) *
                (torch.einsum("bn,bnm->bm", w[:, :C].view(B, C), input) + w_bias)).view(B, 1, T)
        else:
            grad_input = w[:, :C].view(B, C, 1) * \
                (target.view(B, T) - torch.einsum("bn,bnm->bm", output.view(B, C), input) - bias).view(B, 1, T) - \
                (torch.einsum("bn,bnm->bm", w[:, :C].view(B, C), input) + w_bias).view(B, 1, T) * \
                output.view(B, C, 1)

            grad_target = (torch.einsum("bn,bnm->bm", w[:, :C].view(B, C), weightedX) + w_bias).view(B, 1, T)

        if ctx.collapse_target:
            grad_target = torch.sum(grad_target, 0, keepdim=True)
        if ctx.collapse_weights:
            grad_weights = torch.sum(grad_weights, 0, keepdim=True)

        # return gradients (None for `beta`, `cache_decomposition`, 'enable_bias', 'inverse_mode')
        return grad_input, grad_target, grad_weights, None, None, None, None
<<<<<<< HEAD

=======
>>>>>>> 36706c80

#
# --- PyTorch Modules ---
#

class LeastSquaresLayer(nn.Module):
    """Neural network layer to implement (unweighted) least squares fitting."""

    def __init__(self, beta=1.0e-3, cache_decomposition=False, enable_bias=True, inverse_mode='choleskey'):
        super(LeastSquaresLayer, self).__init__()
        self.beta = beta
        self.cache_decomposition = cache_decomposition
        self.enable_bias = enable_bias
        self.inverse_mode = inverse_mode

    def forward(self, input, target):
        return WeightedLeastSquaresFcn.apply(input, target, None, self.beta, self.cache_decomposition,
                                             self.enable_bias, self.inverse_mode)

class WeightedLeastSquaresLayer(nn.Module):
    """Neural network layer to implement weighted least squares fitting."""

    def __init__(self, beta=1.0e-3, cache_decomposition=False, enable_bias=True, inverse_mode='choleskey'):
        super(WeightedLeastSquaresLayer, self).__init__()
        self.beta = beta
        self.cache_decomposition = cache_decomposition
        self.enable_bias = enable_bias
        self.inverse_mode = inverse_mode

    def forward(self, input, target, weights):
        return WeightedLeastSquaresFcn.apply(input, target, weights, self.beta, self.cache_decomposition,
                                             self.enable_bias, self.inverse_mode)

#
# --- Test Gradient ---
#

if __name__ == '__main__':
    from torch.autograd import gradcheck

    B, C, T = 2, 64, 12
    # device = torch.device("cuda")
    device = torch.device("cpu")
    X = torch.randn((B, C, T), dtype=torch.double, device=device, requires_grad=True)
    W1 = torch.rand((B, 1, T), dtype=torch.double, device=device, requires_grad=True)
    T1 = torch.rand((B, 1, T), dtype=torch.double, device=device, requires_grad=True)
    W2 = torch.rand((1, 1, T), dtype=torch.double, device=device, requires_grad=True)
    T2 = torch.rand((1, 1, T), dtype=torch.double, device=device, requires_grad=True)
    inverse_mode_list = ['choleskey', 'qr']
    enable_bias_list = [True, False]
    f = WeightedLeastSquaresFcn.apply

    for inverse_mode in inverse_mode_list:
        for enable_bias in enable_bias_list:
            # Forward check
            print("Foward test of WeightedLeastSquaresFcn, mode: {}, bias: {}...".format(inverse_mode, enable_bias))
            y, y0 = f(X, T1, torch.ones_like(W1), 1.0e-6, False, enable_bias, inverse_mode)
            if torch.allclose(torch.einsum("bnm,bn->bm", X, y) + y0, T1.view(B, T), atol=1.0e-5, rtol=1.0e-3):
                print("Passed")
            else:
                print("Failed")
                print(torch.einsum("bnm,bn->bm", X, y) + y0 - T1.view(B, T))

            ytilde, y0tilde = f(X, T1, None, 1.0e-6, False, enable_bias, inverse_mode)
            if torch.allclose(ytilde, y) and torch.allclose(y0tilde, y0):
                print("Passed")
            else:
                print("Failed")
                print(y - ytilde)
                print(y0 - y0tilde)

            # Backward check
            print("Gradient test on WeightedLeastSquaresFcn, mode: {}, bias: {}...".format(inverse_mode, enable_bias))
            test = gradcheck(f, (X, T1, W1, 1.0e-3, False, enable_bias, inverse_mode), eps=1e-6, atol=1e-3, rtol=1e-6)
            print(test)
            test = gradcheck(f, (X, T2, W2, 1.0e-3, False, enable_bias, inverse_mode), eps=1e-6, atol=1e-3, rtol=1e-6)
            print(test)

            f = WeightedLeastSquaresFcn.apply
            test = gradcheck(f, (X, T1, W1, 1.0e-3, True, enable_bias, inverse_mode), eps=1e-6, atol=1e-3, rtol=1e-6)
            print(test)
            test = gradcheck(f, (X, T2, W2, 1.0e-3, True, enable_bias, inverse_mode), eps=1e-6, atol=1e-3, rtol=1e-6)
            print(test)

            print("Gradient test on (unweighted) WeightedLeastSquaresFcn, mode: {}, bias: {}...".format(inverse_mode, enable_bias))
            f = WeightedLeastSquaresFcn.apply
            test = gradcheck(f, (X, T1, None, 1.0e-3, False, enable_bias, inverse_mode), eps=1e-6, atol=1e-3, rtol=1e-6)
            print(test)
            test = gradcheck(f, (X, T2, None, 1.0e-3, False, enable_bias, inverse_mode), eps=1e-6, atol=1e-3, rtol=1e-6)
            print(test)

            f = WeightedLeastSquaresFcn.apply
            test = gradcheck(f, (X, T1, None, 1.0e-3, True, enable_bias, inverse_mode), eps=1e-6, atol=1e-3, rtol=1e-6)
            print(test)
            test = gradcheck(f, (X, T2, None, 1.0e-3, True, enable_bias, inverse_mode), eps=1e-6, atol=1e-3, rtol=1e-6)
            print(test)<|MERGE_RESOLUTION|>--- conflicted
+++ resolved
@@ -10,12 +10,7 @@
 
 import torch
 import torch.nn as nn
-<<<<<<< HEAD
-import math, time
-import torch.autograd.profiler as profiler
-=======
 import math
->>>>>>> 36706c80
 
 #
 # --- PyTorch Functions ---
@@ -40,18 +35,17 @@
     """
 
     @staticmethod
-    def forward(ctx, input, target, weights=None, beta=1.0e-3, cache_decomposition=False, enable_bias=False, inverse_mode='choleskey'):
+    def forward(ctx, input, target, weights=None, beta=1.0e-3, cache_decomposition=False, enable_bias=True, inverse_mode='choleskey'):
         # allocate output tensors
         B, C, T = input.shape
-        U_sz = C + 1 if (enable_bias) else C  # H = DDf/DYDY is in R^{(n+1)*(n+1)} if enable_bias;
-                                              # otherwise, in R^{n*n}, where n=C.
         assert target.shape == (B, 1, T) or target.shape == (1, 1, T), "{} vs {}".format(input.shape, target.shape)
         assert weights is None or weights.shape == (B, 1, T) or weights.shape == (1, 1, T), "{} vs {}".format(input.shape, weights.shape)
+
         inverse_mode = inverse_mode.lower()
         U_sz = C + 1 if (enable_bias) else C  # H = DDf/DYDY is in R^{(n+1)*(n+1)} if enable_bias; otherwise, in R^{n*n}, where n=C.
 
-        # replicate across batch if sharing weights or target
         with torch.no_grad():
+            # replicate across batch if sharing weights or target
             if target.shape[0] != B:
                 target = target.repeat(B, 1, 1)
                 ctx.collapse_target = True
@@ -185,7 +179,7 @@
             bias = bias.view(B, 1)
             w_bias = w[:, C].view(B, 1)
         else:
-            bias, w_bias = 0, 0
+            bias, w_bias = 0.0, 0.0
 
         if weights is not None:
             grad_input = w[:, :C].view(B, C, 1) * torch.mul(weights,
@@ -213,10 +207,7 @@
 
         # return gradients (None for `beta`, `cache_decomposition`, 'enable_bias', 'inverse_mode')
         return grad_input, grad_target, grad_weights, None, None, None, None
-<<<<<<< HEAD
-
-=======
->>>>>>> 36706c80
+
 
 #
 # --- PyTorch Modules ---
@@ -265,12 +256,10 @@
     T1 = torch.rand((B, 1, T), dtype=torch.double, device=device, requires_grad=True)
     W2 = torch.rand((1, 1, T), dtype=torch.double, device=device, requires_grad=True)
     T2 = torch.rand((1, 1, T), dtype=torch.double, device=device, requires_grad=True)
-    inverse_mode_list = ['choleskey', 'qr']
-    enable_bias_list = [True, False]
     f = WeightedLeastSquaresFcn.apply
 
-    for inverse_mode in inverse_mode_list:
-        for enable_bias in enable_bias_list:
+    for inverse_mode in ['choleskey', 'qr']:
+        for enable_bias in [True, False]:
             # Forward check
             print("Foward test of WeightedLeastSquaresFcn, mode: {}, bias: {}...".format(inverse_mode, enable_bias))
             y, y0 = f(X, T1, torch.ones_like(W1), 1.0e-6, False, enable_bias, inverse_mode)
@@ -312,4 +301,24 @@
             test = gradcheck(f, (X, T1, None, 1.0e-3, True, enable_bias, inverse_mode), eps=1e-6, atol=1e-3, rtol=1e-6)
             print(test)
             test = gradcheck(f, (X, T2, None, 1.0e-3, True, enable_bias, inverse_mode), eps=1e-6, atol=1e-3, rtol=1e-6)
-            print(test)+            print(test)
+
+    print("Foward test of WeightedLeastSquaresFcn bias True vs False...")
+    y_true, y0_true = f(X, T1, torch.ones_like(W1), 1.0e-6, False, True)
+    y_false, y0_false = f(X, T1, None, 1.0e-6, False, False)
+    if torch.allclose(y_true, y_false) and torch.allclose(y0_true, y0_false) and (y0_false != 0.0):
+        print("Failed")
+        print(y_true, y_false)
+        print(y0_true, y0_false)
+    else:
+        print("Passed")
+
+    print("Foward test of WeightedLeastSquaresFcn mode Cholesky vs QR...")
+    y_chol, y0_chol = f(X, T1, None, 1.0e-6, False, True, 'cholesky')
+    y_qr, y0_qr = f(X, T1, None, 1.0e-6, False, True, 'qr')
+    if torch.allclose(y_chol, y_qr) and torch.allclose(y0_chol, y0_qr):
+        print("Passed")
+    else:
+        print("Failed")
+        print(y_chol, y_qr)
+        print(y0_chol, y0_qr)